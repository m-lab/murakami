--- conflicted
+++ resolved
@@ -14,11 +14,7 @@
 RUN apt-get install -y git gcc libc-dev libffi-dev libssl-dev make rustc cargo
 RUN /usr/local/bin/python3.7 -m pip install --upgrade pip
 RUN pip install -e git://github.com/sivel/speedtest-cli.git@v2.1.3#egg=speedtest-cli
-<<<<<<< HEAD
 RUN pip install 'poetry==0.12.17'
-=======
-RUN pip install 'poetry==1.1.7'
->>>>>>> dce4d06f
 
 WORKDIR /murakami
 
