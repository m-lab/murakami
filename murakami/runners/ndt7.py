import logging
import os
import shutil
import uuid
from webthing import Action, Event, Property, Thing, Value

from murakami.errors import RunnerError
from murakami.runner import MurakamiRunner

logger = logging.getLogger(__name__)


class RunNdt7(Action):
    def __init__(self, thing, input_):

        Action.__init__(self, uuid.uuid4().hex, thing, "run", input_=input_)

    def perform_action(self):
        logger.info("Performing NDT7 test")
        self.thing.start_test()


<<<<<<< HEAD
class Ndt7Runner(MurakamiRunner):
=======
class Ndt7Client(MurakamiRunner):
>>>>>>> 4a41f0f2
    """Run NDT7 tests."""
    def __init__(self, config=None, data_cb=None):
        super().__init__(name="ndt7", config=config, data_cb=data_cb)

        self._thing = Thing(
            "urn:dev:ops:ndt7-client",
            "NDT7 Client",
            ["OnOffSwitch", "Client"],
            "A client running NDT7 tests",
        )

        self._thing.add_property(
            Property(
                self,
                "on",
                Value(True, lambda v: print("On-State is now", v)),
                metadata={
                    "@type": "OnOffProperty",
                    "title": "On/Off",
                    "type": "boolean",
                    "description": "Whether the client is running",
                },
            )
        )

        self._thing.add_available_action(
            "run",
            {
                "title": "Run",
                "description": "Run tests",
                "input": {
                    "type": "object",
                    "required": ["download", "upload"],
                    "properties": {
                        "download": {
                            "type": "integer",
                            "minimum": 0,
                            "unit": "Mbit/s"
                        },
                        "upload": {
                            "type": "integer",
                            "minimum": 0,
                            "unit": "Mbit/s"
                        },
                    },
                },
            },
            RunNdt7,
        )

        self._thing.add_available_event(
            "error",
            {
                "description": "There was an error running the tests",
                "type": "string",
                "unit": "error",
            },
        )

    def _start_test(self):
        if shutil.which("ndt7-client") is not None:
            os.system("ndt7-client")
        else:
            raise RunnerError(
                "ndt7",
                "Executable does not exist, please install ndt7-client.")<|MERGE_RESOLUTION|>--- conflicted
+++ resolved
@@ -19,12 +19,7 @@
         logger.info("Performing NDT7 test")
         self.thing.start_test()
 
-
-<<<<<<< HEAD
-class Ndt7Runner(MurakamiRunner):
-=======
 class Ndt7Client(MurakamiRunner):
->>>>>>> 4a41f0f2
     """Run NDT7 tests."""
     def __init__(self, config=None, data_cb=None):
         super().__init__(name="ndt7", config=config, data_cb=data_cb)
